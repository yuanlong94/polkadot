--- conflicted
+++ resolved
@@ -880,12 +880,6 @@
 pub struct CustomOnRuntimeUpgrade;
 impl frame_support::traits::OnRuntimeUpgrade for CustomOnRuntimeUpgrade {
 	fn on_runtime_upgrade() -> frame_support::weights::Weight {
-<<<<<<< HEAD
-		if pallet_scheduler::Module::<Runtime>::migrate_v1_to_t2() {
-			<Runtime as frame_system::Trait>::BlockWeights::get().max_block
-		} else {
-			<Runtime as frame_system::Trait>::DbWeight::get().reads(1) + 500_000_000
-=======
 		// Update scheduler origin usage
 		#[derive(Encode, Decode)]
 		#[allow(non_camel_case_types)]
@@ -897,7 +891,6 @@
 			pallet_collective_Instance2(
 				pallet_collective::Origin<Runtime, pallet_collective::Instance2>
 			),
->>>>>>> a5d776a1
 		}
 
 		impl Into<OriginCaller> for OldOriginCaller {
@@ -914,7 +907,7 @@
 
 		pallet_scheduler::Module::<Runtime>::migrate_origin::<OldOriginCaller>();
 
-		<Runtime as frame_system::Trait>::MaximumBlockWeight::get()
+		<Runtime as frame_system::Trait>::BlockWeights::get().max_block
 	}
 }
 
