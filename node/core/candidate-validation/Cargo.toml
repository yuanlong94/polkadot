[package]
name = "polkadot-node-core-candidate-validation"
version = "0.1.0"
authors = ["Parity Technologies <admin@parity.io>"]
edition = "2018"

[dependencies]
derive_more = "0.99.9"
futures = "0.3.5"
<<<<<<< HEAD
sp-blockchain = { git = "https://github.com/paritytech/substrate", branch = "seun-babe-manual-seal" }
sp-core = { package = "sp-core", git = "https://github.com/paritytech/substrate", branch = "seun-babe-manual-seal" }
=======
log = "0.4.8"

sp-blockchain = { git = "https://github.com/paritytech/substrate", branch = "master" }
sp-core = { package = "sp-core", git = "https://github.com/paritytech/substrate", branch = "master" }
>>>>>>> 9d6cd80d
parity-scale-codec = { version = "1.3.0", default-features = false, features = ["bit-vec", "derive"] }

polkadot-primitives = { path = "../../../primitives" }
polkadot-parachain = { path = "../../../parachain" }
polkadot-node-primitives = { path = "../../primitives" }
polkadot-subsystem = { package = "polkadot-node-subsystem", path = "../../subsystem" }
polkadot-node-subsystem-util = { path = "../../subsystem-util" }

[dev-dependencies]
sp-keyring = { git = "https://github.com/paritytech/substrate", branch = "seun-babe-manual-seal" }
futures = { version = "0.3.5", features = ["thread-pool"] }
assert_matches = "1.3.0"
polkadot-node-subsystem-test-helpers = { path = "../../subsystem-test-helpers" }<|MERGE_RESOLUTION|>--- conflicted
+++ resolved
@@ -7,15 +7,9 @@
 [dependencies]
 derive_more = "0.99.9"
 futures = "0.3.5"
-<<<<<<< HEAD
+log = "0.4.8"
 sp-blockchain = { git = "https://github.com/paritytech/substrate", branch = "seun-babe-manual-seal" }
 sp-core = { package = "sp-core", git = "https://github.com/paritytech/substrate", branch = "seun-babe-manual-seal" }
-=======
-log = "0.4.8"
-
-sp-blockchain = { git = "https://github.com/paritytech/substrate", branch = "master" }
-sp-core = { package = "sp-core", git = "https://github.com/paritytech/substrate", branch = "master" }
->>>>>>> 9d6cd80d
 parity-scale-codec = { version = "1.3.0", default-features = false, features = ["bit-vec", "derive"] }
 
 polkadot-primitives = { path = "../../../primitives" }
