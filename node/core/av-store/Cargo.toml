--- conflicted
+++ resolved
@@ -20,17 +20,11 @@
 polkadot-primitives = { path = "../../../primitives" }
 
 [dev-dependencies]
-<<<<<<< HEAD
-sp-core = { git = "https://github.com/paritytech/substrate", branch = "seun-babe-manual-seal" }
-futures = { version = "0.3.5", features = ["thread-pool"] }
-polkadot-node-subsystem-test-helpers = { path = "../../subsystem-test-helpers" }
-=======
 env_logger = "0.7.1"
 assert_matches = "1.3.0"
 smallvec = "1.4.2"
->>>>>>> fb30dc20
 kvdb-memorydb = "0.7.0"
 
-sp-core = { git = "https://github.com/paritytech/substrate", branch = "master" }
+sp-core = { git = "https://github.com/paritytech/substrate", branch = "seun-babe-manual-seal" }
 polkadot-node-subsystem-util = { path = "../../subsystem-util" }
 polkadot-node-subsystem-test-helpers = { path = "../../subsystem-test-helpers" }