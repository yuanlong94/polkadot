--- conflicted
+++ resolved
@@ -10,7 +10,6 @@
 derive_more = "0.99.9"
 futures = "0.3.5"
 futures-timer = "3.0.2"
-sc-keystore = { git = "https://github.com/paritytech/substrate", branch = "seun-babe-manual-seal" }
 log = "0.4.8"
 parity-scale-codec = "1.3.4"
 parking_lot = { version = "0.10.0", optional = true }
@@ -25,15 +24,9 @@
 sc-network = { git = "https://github.com/paritytech/substrate", branch = "seun-babe-manual-seal" }
 sp-core = { git = "https://github.com/paritytech/substrate", branch = "seun-babe-manual-seal" }
 
-<<<<<<< HEAD
+sp-application-crypto = { git = "https://github.com/paritytech/substrate", branch = "seun-babe-manual-seal" }
+sp-keystore = { git = "https://github.com/paritytech/substrate", branch = "seun-babe-manual-seal" }
 substrate-prometheus-endpoint = { git = "https://github.com/paritytech/substrate", branch = "seun-babe-manual-seal" }
-=======
-sc-network = { git = "https://github.com/paritytech/substrate", branch = "master" }
-sp-core = { git = "https://github.com/paritytech/substrate", branch = "master" }
-sp-application-crypto = { git = "https://github.com/paritytech/substrate", branch = "master" }
-sp-keystore = { git = "https://github.com/paritytech/substrate", branch = "master" }
-substrate-prometheus-endpoint = { git = "https://github.com/paritytech/substrate", branch = "master" }
->>>>>>> fb30dc20
 
 [dev-dependencies]
 assert_matches = "1.3.0"
