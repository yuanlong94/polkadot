--- conflicted
+++ resolved
@@ -1012,24 +1012,19 @@
 	Context: SubsystemContext<Message = AvailabilityDistributionMessage>,
 {
 	let (tx, rx) = oneshot::channel();
-	ctx.send_message(AllMessages::AvailabilityStore(
-<<<<<<< HEAD
-		AvailabilityStoreMessage::StoreChunk(candidate_hash, validator_index, erasure_chunk, tx),
-	))
-	.await
-	.map_err(|e| Error::StoreChunkSendQuery(e))?;
-	rx.await.map_err(|e| Error::StoreChunkResponseChannel(e))
-=======
-		AvailabilityStoreMessage::StoreChunk {
-			candidate_hash,
-			relay_parent,
-			validator_index,
-			chunk: erasure_chunk,
-			tx,
-		}
-	)).await?;
-	rx.await.map_err::<Error, _>(Into::into)
->>>>>>> f74668b6
+	ctx.send_message(
+        AllMessages::AvailabilityStore(
+                AvailabilityStoreMessage::StoreChunk {
+                candidate_hash,
+                relay_parent,
+                validator_index,
+                chunk: erasure_chunk,
+                tx,
+            }
+        )).await
+        .map_err(|e| Error::StoreChunkSendQuery(e))?;
+    
+    rx.await.map_err(|e| Error::StoreChunkResponseChannel(e))
 }
 
 /// Request the head data for a particular para.
